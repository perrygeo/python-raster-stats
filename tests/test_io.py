--- conflicted
+++ resolved
@@ -283,7 +283,6 @@
     assert r2.src.closed
 
 
-<<<<<<< HEAD
 def test_Raster_nan():
     with rasterio.open(raster) as src:
         win = ((0, src.height), (0, src.width))
@@ -299,7 +298,8 @@
 
     assert (r2.array == nodata).sum() == 345  # 25 more nodatas
     assert np.isnan(r2.array).sum() == 0  # nans were converted to nodata
-=======
+
+
 def test_geointerface():
     class MockGeo(object):
         def __init__(self, features):
@@ -333,7 +333,6 @@
 
     geothing = MockGeo(features)
     assert list(read_features(geothing)) == features
->>>>>>> 2ff4914d
 
 
 # Optional tests
